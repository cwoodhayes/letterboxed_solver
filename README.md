--- conflicted
+++ resolved
@@ -7,21 +7,8 @@
 my priority has been more towards my own learning than towards
 general cleanliness.
 
-<<<<<<< HEAD
 I don't have access to the same dictionary as NYT uses, so sometimes
 the words here aren't valid there (such as "driveboat" in the example below)
-
-## Usage
-```bash
-# solve the puzzle from Nov 7, 2024, which allows 5 words
-letterboxed_solver "vro wal eth bdi" 5
-# output is:
-# SOLUTION: ["whiled", "driveboat"]
-=======
-By default, the CLI utility uses A* to find an optimal solution (aka fewest words possible). However, my A* implementation is configurable to
-find suboptimal solutions for quicker runs.
-Also I don't have access to the same dictionary as NYT uses, so sometimes
-the words here aren't included there :)
 
 ## Usage
 ```bash
@@ -31,7 +18,6 @@
 PUZZLE: "vro wal eth bdi" (turns: 5)
 SOLUTION: ["whiled", "driveboat"]
 
->>>>>>> 1c03a5ba
 ```
 
 ## Algorithm
