--- conflicted
+++ resolved
@@ -11,22 +11,11 @@
 
 use crate::{LBPuzzle, LBPuzzleSolution};
 
-<<<<<<< HEAD
-<<<<<<< Updated upstream
-struct _SmartDictionary(HashMap<char, Vec<String>>);
-
-impl _SmartDictionary {
-    /// Sorts all the letters in the dict by length. should be called once after everything's added.
-    fn sort(&mut self) {
-        for words in self.0.values_mut() {
-            words.sort_unstable_by(|w1, w2| w2.len().cmp(&w1.len()));
-=======
 pub mod smart_dict {
     use std::io::BufRead;
     use crate::LBPuzzle;
     use crate::solvers::dictionary;
     use std::collections::{HashMap, HashSet};
-    use log::info;
 
     pub struct SmartDictionary(HashMap<char, Vec<String>>);
 
@@ -53,18 +42,18 @@
         pub fn get_flat(&self) -> Vec<String> {
             self.0.iter().flat_map(|(_, words)| words.iter()).cloned().collect::<Vec<String>>()
         }
-        
+
         /// get a flat version of all words in the dictionary, WITH each word given an index
         /// these indices are stable unless you call _add() or _sort() (which are only used by new())
         /// TODO change to Vec<&String, usize>
         pub fn get_flat_indexed(&self) -> Vec<(usize, &String)> {
             // indexing scheme for all is just "whatever the index is in flat map
-            // TODO change to btree so we don't need to actually call get_flat() here & so 
+            // TODO change to btree so we don't need to actually call get_flat() here & so
             // ordering is semantic
             let noidx = self.0.iter().flat_map(|(_, words)| words.iter()).collect::<Vec<&String>>();
             noidx.iter().cloned().enumerate().collect()
         }
-        
+
         /// get all words under a letter, with each word given a globally unique index
         /// these indices are stable unless you call _add() or _sort() (which are only used by new())
         pub fn get_indexed(&self, c: char) -> Option<Vec<(usize, &String)>> {
@@ -133,127 +122,6 @@
                 dictionary._add_word(word.to_string());
             }
 
-            info!("Loaded ({}/{}) words (longest {}). Sorting...", n_valid_words, n_words, longest_word);
-            dictionary._sort();
-            info!("Dictionary built.");
-
-            dictionary
->>>>>>> Stashed changes
-        }
-    }
-=======
-pub mod smart_dict {
-    use std::io::BufRead;
-    use crate::LBPuzzle;
-    use crate::solvers::dictionary;
-    use std::collections::{HashMap, HashSet};
-
-    pub struct SmartDictionary(HashMap<char, Vec<String>>);
->>>>>>> b48d9c01
-
-    impl SmartDictionary {
-        /// Sorts all the letters in the dict by length. should be called once after everything's added.
-        fn _sort(&mut self) {
-            for words in self.0.values_mut() {
-                words.sort_unstable_by(|w1, w2| w2.len().cmp(&w1.len()));
-            }
-        }
-
-        fn _add_word(&mut self, word: String) {
-            let first_letter = word.chars().next().expect("Shouldn't get an empty word here.");
-            self.0.entry(first_letter).or_insert(Vec::<String>::new()).push(word);
-        }
-
-        /// get all entries under a given letter, or a flattened version with all words.
-        pub fn get(&self, c: char) -> Option<&Vec<String>> {
-            self.0.get(&c)
-        }
-
-        /// get a not-necessarily-sorted flat version of all words in the dictionary.
-        /// TODO change to Vec<&String> & cache result
-        pub fn get_flat(&self) -> Vec<String> {
-            self.0.iter().flat_map(|(_, words)| words.iter()).cloned().collect::<Vec<String>>()
-        }
-        
-        /// get a flat version of all words in the dictionary, WITH each word given an index
-        /// these indices are stable unless you call _add() or _sort() (which are only used by new())
-        /// TODO change to Vec<&String, usize>
-        pub fn get_flat_indexed(&self) -> Vec<(usize, &String)> {
-            // indexing scheme for all is just "whatever the index is in flat map
-            // TODO change to btree so we don't need to actually call get_flat() here & so 
-            // ordering is semantic
-            let noidx = self.0.iter().flat_map(|(_, words)| words.iter()).collect::<Vec<&String>>();
-            noidx.iter().cloned().enumerate().collect()
-        }
-        
-        /// get all words under a letter, with each word given a globally unique index
-        /// these indices are stable unless you call _add() or _sort() (which are only used by new())
-        pub fn get_indexed(&self, c: char) -> Option<Vec<(usize, &String)>> {
-            // todo cache. ugh we gotta do this to keep the indexing the same. brutal.
-            let letter_words = self.get(c)?;
-            let letter_idx = self.get_flat_indexed().into_iter().position(|(_, word)| *word == letter_words[0])?;
-            let out = self.get(c)?.iter().enumerate().map(|(idx, w)| (letter_idx + idx, w)).collect();
-            Some(out)
-        }
-
-        /// get the word at a given stable index, per get_flat_indexed
-        pub fn get_word_by_idx(&self, idx: usize) -> Option<String> {
-            self.get_flat().get(idx).cloned()
-        }
-
-        /// get the total number of words in the dictionary
-        pub fn len(&self) -> usize {
-            self.0.values().fold(0, |acc, words| acc + words.len())
-        }
-
-        /// Load in the words in the dictionary, but filter them such that:
-        ///     - only letters which are on the box can be included
-        ///     - letters can only be followed by letters on the other sides
-        ///     - words are >3 letters
-        pub fn new<const S: usize, const L: usize>(puzzle: &LBPuzzle<S, L>) -> Self {
-
-            let reader = dictionary::get_dictionary_file_reader();
-
-            // precompute valid word hashes
-            let mut side_to_valids: Vec<HashSet<char>> = Vec::new();
-            for side_i in 0..S {
-                side_to_valids.push(puzzle.valid_letters((side_i * L) as i32))
-            }
-            let all_valids = puzzle.valid_letters(-1);
-
-            let idx_to_valids = | idx: i32 | {
-                side_to_valids.get(idx as usize / L).unwrap_or(&all_valids)
-            };
-
-            // bookkeeping vars
-            let mut dictionary = SmartDictionary(HashMap::new());
-            let mut n_words: u32 = 0;
-            let mut n_valid_words: u32 = 0;
-            let mut longest_word = 0;
-            // Iterate over the lines in the file
-            'lines: for line in reader.lines() {
-                // Add each word to the set (unwrap here for simplicity, but in practice handle errors)
-                n_words += 1;
-                let line = line.unwrap();
-                let word = line.trim();
-                if word.len() > longest_word { longest_word = word.len(); }
-
-                // evaluate the conditions described above
-                if word.len() < 3 { continue 'lines; }
-                let mut prev_letter_idx = -1;
-                for letter in word.chars() {
-                    if !idx_to_valids(prev_letter_idx).contains(&letter) {
-                        continue 'lines;
-                    }
-                    // todo make valids a map to index so i don't have to do this
-                    let new_idx = puzzle.all_letters().chars().position(|c| c == letter).expect("letter must exist") as i32;
-                    prev_letter_idx = new_idx;
-                }
-                // if we get here, the word is valid
-                n_valid_words += 1;
-                dictionary._add_word(word.to_string());
-            }
-
             println!("Loaded ({}/{}) words (longest {}). Sorting...", n_valid_words, n_words, longest_word);
             dictionary._sort();
             println!("Dictionary built.");
